--- conflicted
+++ resolved
@@ -6,24 +6,20 @@
 and this project adheres to [Semantic Versioning](https://semver.org/spec/v2.0.0.html).
 
 ## [Unreleased]
-<<<<<<< HEAD
 ### Added
 
-- Support for the [new Apple Podcast categories][category-new-2019] that were [added August 9th 2019][category-published-2019].
 - Support for indicating that the episodes should be consumed in order,
   by setting `Podcast.is_serial` to `True`.
 - Support for `Episode.episode_type` for indicating whether an episode 
   contains a full episode, a trailer or bonus material.
 - Support for `Episode.season` for indicating what season the episode belongs 
   to.
-=======
 
 
 ## [1.1.0] - 2020-03-06
 ### Added
 
 - Support for the [new Apple Podcast categories][category-new-2019] that were [added August 9th 2019][category-published-2019].
->>>>>>> c7d5dd24
 - Documentation of the Warning classes defined by PodGen.
 
 [category-new-2019]: https://podnews.net/article/apple-changed-podcast-categories-2019
