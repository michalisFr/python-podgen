# -*- coding: utf-8 -*-
'''
	feedgen.ext.podcast_entry
	~~~~~~~~~~~~~~~~~~~~~~~~~

	Extends the feedgen to produce podcasts.

	:copyright: 2013, Lars Kiesow <lkiesow@uos.de>

	:license: FreeBSD and LGPL, see license.* for more details.
'''

from lxml import etree
from feedgen.ext.base import BaseEntryExtension


class PodcastEntryExtension(BaseEntryExtension):
	'''FeedEntry extension for podcasts.
	'''


	def __init__(self):
		## ITunes tags
		# http://www.apple.com/itunes/podcasts/specs.html#rss
		self.__itunes_author              = None
		self.__itunes_block               = None
		self.__itunes_image               = None
		self.__itunes_duration            = None
		self.__itunes_explicit            = None
		self.__itunes_is_closed_captioned = None
		self.__itunes_order               = None
		self.__itunes_subtitle            = None
		self.__itunes_summary             = None


	def extend_rss(self, entry):
		'''Add additional fields to an RSS item.

		:param feed: The RSS item XML element to use.
		'''
		ITUNES_NS = 'http://www.itunes.com/dtds/podcast-1.0.dtd'

		if self.__itunes_author:
			author = etree.SubElement(entry, '{%s}author' % ITUNES_NS)
			author.text = self.__itunes_author

		if not self.__itunes_block is None:
			block = etree.SubElement(entry, '{%s}block' % ITUNES_NS)
			block.text = 'yes' if self.__itunes_block else 'no'

		if self.__itunes_image:
			image = etree.SubElement(entry, '{%s}image' % ITUNES_NS)
			image.attrib['href'] = self.__itunes_image

		if self.__itunes_duration:
			duration = etree.SubElement(entry, '{%s}duration' % ITUNES_NS)
			duration.text = self.__itunes_duration

		if self.__itunes_explicit in ('yes', 'no', 'clean'):
			explicit = etree.SubElement(entry, '{%s}explicit' % ITUNES_NS)
			explicit.text = self.__itunes_explicit

		if not self.__itunes_is_closed_captioned is None:
			is_closed_captioned = etree.SubElement(entry, '{%s}isClosedCaptioned' % ITUNES_NS)
			is_closed_captioned.text = 'yes' if self.__itunes_is_closed_captioned else 'no'

		if not self.__itunes_order is None and self.__itunes_order >= 0:
			order = etree.SubElement(entry, '{%s}order' % ITUNES_NS)
			order.text = str(self.__itunes_order)

		if self.__itunes_subtitle:
			subtitle = etree.SubElement(entry, '{%s}subtitle' % ITUNES_NS)
			subtitle.text = self.__itunes_subtitle

		if self.__itunes_summary:
			summary = etree.SubElement(entry, '{%s}summary' % ITUNES_NS)
			summary.text = self.__itunes_summary
		return entry


	def itunes_author(self, itunes_author=None):
		'''Get or set the itunes:author of the podcast episode. The content of
		this tag is shown in the Artist column in iTunes. If the tag is not
		present, iTunes uses the contents of the <author> tag. If <itunes:author>
		is not present at the feed level, iTunes will use the contents of
		<managingEditor>.

		:param itunes_author: The author of the podcast.
		:type itunes_author: str
		:returns: The author of the podcast.
		'''
		if not itunes_author is None:
			self.__itunes_author = itunes_author
		return self.__itunes_author


	def itunes_block(self, itunes_block=None):
		'''Get or set the ITunes block attribute. Use this to prevent episodes
		from appearing in the iTunes podcast directory. Note that the episode can still be
		found by inspecting the XML, thus it is public.

		:param itunes_block: Block podcast episodes.
		:type itunes_block: bool
		:returns: If the podcast episode is blocked.
		'''
		if not itunes_block is None:
			self.__itunes_block = itunes_block
		return self.__itunes_block


	def itunes_image(self, itunes_image=None):
		'''Get or set the image for the podcast episode. This tag specifies the
		artwork for your podcast. Put the URL to the image in the href attribute.
		iTunes prefers square .jpg images that are at least 1400x1400 pixels,
		which is different from what is specified for the standard RSS image tag.
		In order for a podcast to be eligible for an iTunes Store feature, the
		accompanying image must be at least 1400x1400 pixels.

		iTunes supports images in JPEG and PNG formats with an RGB color space
		(CMYK is not supported). The URL must end in ".jpg" or ".png". If the
		<itunes:image> tag is not present, iTunes will use the contents of the
		RSS image tag.

		If you change your podcast’s image, also change the file’s name. iTunes
		may not change the image if it checks your feed and the image URL is the
		same. The server hosting your cover art image must allow HTTP head
		requests for iTS to be able to automatically update your cover art.

		:param itunes_image: Image of the podcast.
		:type itunes_image: str
		:returns: Image of the podcast.
		'''
		if not itunes_image is None:
<<<<<<< HEAD
			if not ( itunes_image.endswith('.jpg') or itunes_image.endswith('.png') ):
				raise ValueError('Image filename must end with png or jpg, not .%s' % itunes_image.split(".")[-1])
=======
			lowercase_itunes_image = itunes_image.lower()
			if not (lowercase_itunes_image.endswith(('.jpg', '.jpeg', '.png'))):
				ValueError('Image file must be png or jpg')
>>>>>>> cd89f087
			self.__itunes_image = itunes_image
		return self.__itunes_image


	def itunes_duration(self, itunes_duration=None):
		'''Get or set the duration of the podcast episode. The content of this
		tag is shown in the Time column in iTunes.

		The tag can be formatted HH:MM:SS, H:MM:SS, MM:SS, or M:SS (H = hours,
		M = minutes, S = seconds). If an integer is provided (no colon present),
		the value is assumed to be in seconds. If one colon is present, the
		number to the left is assumed to be minutes, and the number to the right
		is assumed to be seconds. If more than two colons are present, the
		numbers farthest to the right are ignored.

		:param itunes_duration: Duration of the podcast episode.
		:type itunes_duration: str or int
		:returns: Duration of the podcast episode.
		'''
		if not itunes_duration is None:
			itunes_duration = str(itunes_duration)
			if len(itunes_duration.split(':')) > 3 or \
					itunes_duration.lstrip('0123456789:') != '':
				ValueError('Invalid duration format "%s"' % itunes_duration)
			self.__itunes_duration = itunes_duration
		return self.itunes_duration


	def itunes_explicit(self, itunes_explicit=None):
		'''Get or the the itunes:explicit value of the podcast episode. This tag
		should be used to indicate whether your podcast episode contains explicit
		material. The three values for this tag are "yes", "no", and "clean".

		If you populate this tag with "yes", an "explicit" parental advisory
		graphic will appear next to your podcast artwork on the iTunes Store and
		in the Name column in iTunes. If the value is "clean", the parental
		advisory type is considered Clean, meaning that no explicit language or
		adult content is included anywhere in the episodes, and a "clean" graphic
		will appear. If the explicit tag is present and has any other value
		(e.g., "no"), you see no indicator — blank is the default advisory type.

		:param itunes_explicit: "yes" if the podcast contains explicit material, "clean" if it doesn't. "no" counts
			as blank.
		:type itunes_explicit: str
		:returns: If the podcast episode contains explicit material.
		'''
		if not itunes_explicit is None:
			if not itunes_explicit in ('', 'yes', 'no', 'clean'):
				raise ValueError('Invalid value "%s" for explicit tag' % itunes_explicit)
			self.__itunes_explicit = itunes_explicit
		return self.__itunes_explicit


	def itunes_is_closed_captioned(self, itunes_is_closed_captioned=None):
		'''Get or set the is_closed_captioned value of the podcast episode. This
		tag should be used if your podcast includes a video episode with embedded
		closed captioning support. The two values for this tag are "yes" and
		"no”.

		:param itunes_is_closed_captioned: If the episode has closed captioning support.
		:type itunes_is_closed_captioned: bool or str
		:returns: If the episode has closed captioning support.
		'''
		if not itunes_is_closed_captioned is None:
			self.__itunes_is_closed_captioned = itunes_is_closed_captioned in ('yes', True)
		return self.__itunes_is_closed_captioned


	def itunes_order(self, itunes_order=None):
		'''Get or set the itunes:order value of the podcast episode. This tag can
		be used to override the default ordering of episodes on the store.

		This tag is used at an <item> level by populating with the number value
		in which you would like the episode to appear on the store. For example,
		if you would like an <item> to appear as the first episode in the
		podcast, you would populate the <itunes:order> tag with “1”. If
		conflicting order values are present in multiple episodes, the store will
		use default ordering (pubDate).

		To remove the order from the episode set the order to a value below zero.

		:param itunes_order: The order of the episode.
		:type itunes_order: int
		:returns: The order of the episode.
		'''
		if not itunes_order is None:
			self.__itunes_order = int(itunes_order)
		return self.__itunes_order


	def itunes_subtitle(self, itunes_subtitle=None):
		'''Get or set the itunes:subtitle value for the podcast episode. The
		contents of this tag are shown in the Description column in iTunes. The
		subtitle displays best if it is only a few words long.

		:param itunes_subtitle: Subtitle of the podcast episode.
		:type itunes_subtitle: str
		:returns: Subtitle of the podcast episode.
		'''
		if not itunes_subtitle is None:
			self.__itunes_subtitle = itunes_subtitle
		return self.__itunes_subtitle


	def itunes_summary(self, itunes_summary=None):
		'''Get or set the itunes:summary value for the podcast episode. The
		contents of this tag are shown in a separate window that appears when the
		"circled i" in the Description column is clicked. It also appears on the
		iTunes page for your podcast. This field can be up to 4000 characters. If
		<itunes:summary> is not included, the contents of the <description> tag
		are used.

		:param itunes_summary: Summary of the podcast episode.
		:type itunes_summary: str
		:returns: Summary of the podcast episode.
		'''
		if not itunes_summary is None:
			self.__itunes_summary = itunes_summary
		return self.__itunes_summary<|MERGE_RESOLUTION|>--- conflicted
+++ resolved
@@ -131,14 +131,9 @@
 		:returns: Image of the podcast.
 		'''
 		if not itunes_image is None:
-<<<<<<< HEAD
-			if not ( itunes_image.endswith('.jpg') or itunes_image.endswith('.png') ):
-				raise ValueError('Image filename must end with png or jpg, not .%s' % itunes_image.split(".")[-1])
-=======
 			lowercase_itunes_image = itunes_image.lower()
 			if not (lowercase_itunes_image.endswith(('.jpg', '.jpeg', '.png'))):
-				ValueError('Image file must be png or jpg')
->>>>>>> cd89f087
+				raise ValueError('Image filename must end with png or jpg, not .%s' % itunes_image.split(".")[-1])
 			self.__itunes_image = itunes_image
 		return self.__itunes_image
 
