--- conflicted
+++ resolved
@@ -3,15 +3,9 @@
 
 import warnings
 warnings.warn(
-<<<<<<< HEAD
-    "NotSupportedByItunesWarning should be imported from podgen.warnings, or "
-    "simply podgen. Support for importing from "
-    "podgen.not_supported_by_itunes_warning will be dropped in v2.0.0.",
-=======
     "NotSupportedByItunesWarning should be imported from podgen. Support for "
     "importing from podgen.not_supported_by_itunes_warning will be dropped in "
     "v2.0.0.",
->>>>>>> c7d5dd24
     category=DeprecationWarning,
     stacklevel=2
 )